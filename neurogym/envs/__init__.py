
<<<<<<< HEAD
import gym
from gym.envs.registration import register

from neurogym.envs.collections import get_collection

ALL_NATIVE_ENVS = {
    'ContextDecisionMaking-v0':
        'neurogym.envs.contextdecisionmaking:ContextDecisionMaking',
    'SingleContextDecisionMaking-v0':
        'neurogym.envs.contextdecisionmaking:SingleContextDecisionMaking',
    'DelayComparison-v0':
        'neurogym.envs.delaycomparison:DelayComparison',
    'PerceptualDecisionMaking-v0':
        'neurogym.envs.perceptualdecisionmaking:PerceptualDecisionMaking',
    'EconomicDecisionMaking-v0':
        'neurogym.envs.economicdecisionmaking:EconomicDecisionMaking',
    'PostDecisionWager-v0':
        'neurogym.envs.postdecisionwager:PostDecisionWager',
    'DelayPairedAssociation-v0':
        'neurogym.envs.delaypairedassociation:DelayPairedAssociation',
    'GoNogo-v0':
        'neurogym.envs.gonogo:GoNogo',
    'ReadySetGo-v0':
        'neurogym.envs.readysetgo:ReadySetGo',
    'OneTwoThreeGo-v0':
        'neurogym.envs.readysetgo:OneTwoThreeGo',
    'DelayMatchSample-v0':
        'neurogym.envs.delaymatchsample:DelayMatchSample',
    'DelayMatchCategory-v0':
        'neurogym.envs.delaymatchcategory:DelayMatchCategory',
    'DawTwoStep-v0':
        'neurogym.envs.dawtwostep:DawTwoStep',
    'HierarchicalReasoning-v0':
        'neurogym.envs.hierarchicalreasoning:HierarchicalReasoning',
    'MatchingPenny-v0':
        'neurogym.envs.matchingpenny:MatchingPenny',
    'MotorTiming-v0':
        'neurogym.envs.readysetgo:MotorTiming',
    'MultiSensoryIntegration-v0':
        'neurogym.envs.multisensory:MultiSensoryIntegration',
    'Bandit-v0':
        'neurogym.envs.bandit:Bandit',
    'PerceptualDecisionMakingDelayResponse-v0':
        'neurogym.envs.perceptualdecisionmaking:PerceptualDecisionMakingDelayResponse',
    'NAltPerceptualDecisionMaking-v0':
        'neurogym.envs.nalt_perceptualdecisionmaking:nalt_PerceptualDecisionMaking',
    # 'Combine-v0': 'neurogym.envs.combine:combine',
    # 'IBL-v0': 'neurogym.envs.ibl:IBL',
    # 'MemoryRecall-v0': 'neurogym.envs.memoryrecall:MemoryRecall',
    'Reaching1D-v0':
        'neurogym.envs.reaching:Reaching1D',
    'Reaching1DWithSelfDistraction-v0':
        'neurogym.envs.reaching:Reaching1DWithSelfDistraction',
    'AntiReach-v0':
        'neurogym.envs.antireach:AntiReach',
    'DelayMatchSampleDistractor1D-v0':
        'neurogym.envs.delaymatchsample:DelayMatchSampleDistractor1D',
    'IntervalDiscrimination-v0':
        'neurogym.envs.intervaldiscrimination:IntervalDiscrimination',
    'AngleReproduction-v0':
        'neurogym.envs.anglereproduction:AngleReproduction',
    'Detection-v0':
        'neurogym.envs.detection:Detection',
    'ReachingDelayResponse-v0':
        'neurogym.envs.reachingdelayresponse:ReachingDelayResponse',
    'CVLearning-v0':
        'neurogym.envs.cv_learning:CVLearning',
    'ChangingEnvironment-v0':
        'neurogym.envs.changingenvironment:ChangingEnvironment',
    'ProbabilisticReasoning-v0':
        'neurogym.envs.weatherprediction:ProbabilisticReasoning',
    'DualDelayMatchSample-v0':
        'neurogym.envs.dualdelaymatchsample:DualDelayMatchSample',
    'PulseDecisionMaking-v0':
        'neurogym.envs.perceptualdecisionmaking:PulseDecisionMaking',
    'Nothing-v0':
        'neurogym.envs.nothing:Nothing',
    'Pneumostomeopening-v0':
        'neurogym.envs.pneumostomeopening:Pneumostomeopening',
    'delayestimation-v0':
        'neurogym.envs.delayestimation:delayestimation',
}

ALL_PSYCHOPY_ENVS = {
    'psychopy.RandomDotMotion-v0':
        'neurogym.envs.psychopy.perceptualdecisionmaking:RandomDotMotion',
    'psychopy.VisualSearch-v0':
        'neurogym.envs.psychopy.visualsearch:VisualSearch',
    'psychopy.SpatialSuppressMotion-v0':
        'neurogym.envs.psychopy.spatialsuppressmotion:SpatialSuppressMotion',
}


# Automatically register all tasks in collections
def _get_collection_envs():
    """Register collection tasks in collections folder.

    Each environment is named collection_name.env_name-v0
    """
    derived_envs = {}
    collection_libs = ['perceptualdecisionmaking', 'yang19']
    for l in collection_libs:
        lib = 'neurogym.envs.collections.' + l
        module = importlib.import_module(lib)
        envs = [name for name, val in getmembers(module) if isfunction(val) or isclass(val)]
        envs = [env for env in envs if env[0] != '_']  # ignore private members
        # TODO: check is instance gym.env
        env_dict = {l+'.'+env+'-v0': lib + ':' + env for env in envs}
        valid_envs = get_collection(l)
        derived_envs.update({key: env_dict[key] for key in valid_envs})
    return derived_envs


ALL_COLLECTIONS_ENVS = _get_collection_envs()

ALL_ENVS = {
    **ALL_NATIVE_ENVS, **ALL_PSYCHOPY_ENVS
}

ALL_EXTENDED_ENVS = {**ALL_ENVS, **ALL_COLLECTIONS_ENVS}


def all_envs(tag=None, psychopy=False, collections=False):
    """Return a list of all envs in neurogym."""
    envs = ALL_NATIVE_ENVS.copy()
    if psychopy:
        envs.update(ALL_PSYCHOPY_ENVS)
    if collections:
        envs.update(ALL_COLLECTIONS_ENVS)
    env_list = sorted(list(envs.keys()))
    if tag is None:
        return env_list
    else:
        if not isinstance(tag, str):
            raise ValueError('tag must be str, but got ', type(tag))

        new_env_list = list()
        for env in env_list:
            from_, class_ = envs[env].split(':')
            imported = getattr(__import__(from_, fromlist=[class_]), class_)
            env_tag = imported.metadata.get('tags', [])
            if tag in env_tag:
                new_env_list.append(env)
        return new_env_list


_all_gym_envs = [env.id for env in gym.envs.registry.all()]
for env_id, entry_point in ALL_EXTENDED_ENVS.items():
    if env_id not in _all_gym_envs:
        register(id=env_id, entry_point=entry_point)


def all_tags():
    return ['confidence', 'context dependent', 'continuous action space', 'delayed response', 'go-no-go',
            'motor', 'multidimensional action space', 'n-alternative', 'perceptual', 'reaction time',
            'steps action space', 'supervised', 'timing', 'two-alternative', 'value-based', 'working memory']


__all__ = ['multisensory']
=======
"""Neurogym environments."""
>>>>>>> b82981f7
<|MERGE_RESOLUTION|>--- conflicted
+++ resolved
@@ -1,5 +1,4 @@
 
-<<<<<<< HEAD
 import gym
 from gym.envs.registration import register
 
@@ -158,7 +157,4 @@
             'steps action space', 'supervised', 'timing', 'two-alternative', 'value-based', 'working memory']
 
 
-__all__ = ['multisensory']
-=======
-"""Neurogym environments."""
->>>>>>> b82981f7
+__all__ = ['multisensory']