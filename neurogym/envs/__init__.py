<<<<<<< HEAD
import importlib
from inspect import getmembers, isfunction, isclass

import gym
from gym.envs.registration import register

from neurogym.envs.collections import get_collection

ALL_NATIVE_ENVS = {
    'ContextDecisionMaking-v0':
        'neurogym.envs.contextdecisionmaking:ContextDecisionMaking',
    'SingleContextDecisionMaking-v0':
        'neurogym.envs.contextdecisionmaking:SingleContextDecisionMaking',
    'DelayComparison-v0':
        'neurogym.envs.delaycomparison:DelayComparison',
    'PerceptualDecisionMaking-v0':
        'neurogym.envs.perceptualdecisionmaking:PerceptualDecisionMaking',
    'EconomicDecisionMaking-v0':
        'neurogym.envs.economicdecisionmaking:EconomicDecisionMaking',
    'PostDecisionWager-v0':
        'neurogym.envs.postdecisionwager:PostDecisionWager',
    'DelayPairedAssociation-v0':
        'neurogym.envs.delaypairedassociation:DelayPairedAssociation',
    'GoNogo-v0':
        'neurogym.envs.gonogo:GoNogo',
    'ReadySetGo-v0':
        'neurogym.envs.readysetgo:ReadySetGo',
    'OneTwoThreeGo-v0':
        'neurogym.envs.readysetgo:OneTwoThreeGo',
    'DelayMatchSample-v0':
        'neurogym.envs.delaymatchsample:DelayMatchSample',
    'DelayMatchCategory-v0':
        'neurogym.envs.delaymatchcategory:DelayMatchCategory',
    'DawTwoStep-v0':
        'neurogym.envs.dawtwostep:DawTwoStep',
    'HierarchicalReasoning-v0':
        'neurogym.envs.hierarchicalreasoning:HierarchicalReasoning',
    'MatchingPenny-v0':
        'neurogym.envs.matchingpenny:MatchingPenny',
    'MotorTiming-v0':
        'neurogym.envs.readysetgo:MotorTiming',
    'MultiSensoryIntegration-v0':
        'neurogym.envs.multisensory:MultiSensoryIntegration',
    'Bandit-v0':
        'neurogym.envs.bandit:Bandit',
    'PerceptualDecisionMakingDelayResponse-v0':
        'neurogym.envs.perceptualdecisionmaking:PerceptualDecisionMakingDelayResponse',
    'NAltPerceptualDecisionMaking-v0':
        'neurogym.envs.nalt_perceptualdecisionmaking:nalt_PerceptualDecisionMaking',
    # 'Combine-v0': 'neurogym.envs.combine:combine',
    # 'IBL-v0': 'neurogym.envs.ibl:IBL',
    # 'MemoryRecall-v0': 'neurogym.envs.memoryrecall:MemoryRecall',
    'Reaching1D-v0':
        'neurogym.envs.reaching:Reaching1D',
    'Reaching1DWithSelfDistraction-v0':
        'neurogym.envs.reaching:Reaching1DWithSelfDistraction',
    'AntiReach-v0':
        'neurogym.envs.antireach:AntiReach',
    'DelayMatchSampleDistractor1D-v0':
        'neurogym.envs.delaymatchsample:DelayMatchSampleDistractor1D',
    'IntervalDiscrimination-v0':
        'neurogym.envs.intervaldiscrimination:IntervalDiscrimination',
    'AngleReproduction-v0':
        'neurogym.envs.anglereproduction:AngleReproduction',
    'Detection-v0':
        'neurogym.envs.detection:Detection',
    'ReachingDelayResponse-v0':
        'neurogym.envs.reachingdelayresponse:ReachingDelayResponse',
    'CVLearning-v0':
        'neurogym.envs.cv_learning:CVLearning',
    'ChangingEnvironment-v0':
        'neurogym.envs.changingenvironment:ChangingEnvironment',
    'ProbabilisticReasoning-v0':
        'neurogym.envs.weatherprediction:ProbabilisticReasoning',
    'DualDelayMatchSample-v0':
        'neurogym.envs.dualdelaymatchsample:DualDelayMatchSample',
    'PulseDecisionMaking-v0':
        'neurogym.envs.perceptualdecisionmaking:PulseDecisionMaking',
    'Nothing-v0':
        'neurogym.envs.nothing:Nothing',
    'Pneumostomeopening-v0':
        'neurogym.envs.pneumostomeopening:Pneumostomeopening',
    'nalt_ConditionalVisuomotor-v0':\
        'neurogym.envs.nalt_ConditionalVisuomotor:nalt_ConditionalVisuomotor'
}

ALL_PSYCHOPY_ENVS = {
    'psychopy.RandomDotMotion-v0':
        'neurogym.envs.psychopy.perceptualdecisionmaking:RandomDotMotion',
    'psychopy.VisualSearch-v0':
        'neurogym.envs.psychopy.visualsearch:VisualSearch',
    'psychopy.spatialsuppressmotion-v0':
        'neurogym.envs.psychopy.spatialsuppressmotion:SpatialSuppressMotion',
}


# Automatically register all tasks in collections
def _get_collection_envs():
    """Register collection tasks in collections folder.

    Each environment is named collection_name.env_name-v0
    """
    derived_envs = {}
    collection_libs = ['perceptualdecisionmaking', 'yang19', 'priors']
    for l in collection_libs:
        lib = 'neurogym.envs.collections.' + l
        module = importlib.import_module(lib)
        envs = [name for name, val in getmembers(module) if isfunction(val) or isclass(val)]
        envs = [env for env in envs if env[0] != '_']  # ignore private members
        # TODO: check is instance gym.env
        env_dict = {l+'.'+env+'-v0': lib + ':' + env for env in envs}
        valid_envs = get_collection(l)
        derived_envs.update({key: env_dict[key] for key in valid_envs})
    return derived_envs


ALL_COLLECTIONS_ENVS = _get_collection_envs()

ALL_ENVS = {
    **ALL_NATIVE_ENVS, **ALL_PSYCHOPY_ENVS
}

ALL_EXTENDED_ENVS = {**ALL_ENVS, **ALL_COLLECTIONS_ENVS}


def all_envs(tag=None, psychopy=False, collections=False):
    """Return a list of all envs in neurogym."""
    envs = ALL_NATIVE_ENVS.copy()
    if psychopy:
        envs.update(ALL_PSYCHOPY_ENVS)
    if collections:
        envs.update(ALL_COLLECTIONS_ENVS)
    env_list = sorted(list(envs.keys()))
    if tag is None:
        return env_list
    else:
        if not isinstance(tag, str):
            raise ValueError('tag must be str, but got ', type(tag))

        new_env_list = list()
        for env in env_list:
            from_, class_ = envs[env].split(':')
            imported = getattr(__import__(from_, fromlist=[class_]), class_)
            env_tag = imported.metadata.get('tags', [])
            if tag in env_tag:
                new_env_list.append(env)
        return new_env_list


_all_gym_envs = [env.id for env in gym.envs.registry.all()]
for env_id, entry_point in ALL_EXTENDED_ENVS.items():
    if env_id not in _all_gym_envs:
        register(id=env_id, entry_point=entry_point)


def all_tags():
    return ['confidence', 'context dependent', 'continuous action space', 'delayed response', 'go-no-go',
            'motor', 'multidimensional action space', 'n-alternative', 'perceptual', 'reaction time',
            'steps action space', 'supervised', 'timing', 'two-alternative', 'value-based', 'working memory']


__all__ = ['multisensory']
=======
"""Neurogym environments."""
>>>>>>> ee3e3f34
<|MERGE_RESOLUTION|>--- conflicted
+++ resolved
@@ -1,166 +1,2 @@
-<<<<<<< HEAD
-import importlib
-from inspect import getmembers, isfunction, isclass
 
-import gym
-from gym.envs.registration import register
-
-from neurogym.envs.collections import get_collection
-
-ALL_NATIVE_ENVS = {
-    'ContextDecisionMaking-v0':
-        'neurogym.envs.contextdecisionmaking:ContextDecisionMaking',
-    'SingleContextDecisionMaking-v0':
-        'neurogym.envs.contextdecisionmaking:SingleContextDecisionMaking',
-    'DelayComparison-v0':
-        'neurogym.envs.delaycomparison:DelayComparison',
-    'PerceptualDecisionMaking-v0':
-        'neurogym.envs.perceptualdecisionmaking:PerceptualDecisionMaking',
-    'EconomicDecisionMaking-v0':
-        'neurogym.envs.economicdecisionmaking:EconomicDecisionMaking',
-    'PostDecisionWager-v0':
-        'neurogym.envs.postdecisionwager:PostDecisionWager',
-    'DelayPairedAssociation-v0':
-        'neurogym.envs.delaypairedassociation:DelayPairedAssociation',
-    'GoNogo-v0':
-        'neurogym.envs.gonogo:GoNogo',
-    'ReadySetGo-v0':
-        'neurogym.envs.readysetgo:ReadySetGo',
-    'OneTwoThreeGo-v0':
-        'neurogym.envs.readysetgo:OneTwoThreeGo',
-    'DelayMatchSample-v0':
-        'neurogym.envs.delaymatchsample:DelayMatchSample',
-    'DelayMatchCategory-v0':
-        'neurogym.envs.delaymatchcategory:DelayMatchCategory',
-    'DawTwoStep-v0':
-        'neurogym.envs.dawtwostep:DawTwoStep',
-    'HierarchicalReasoning-v0':
-        'neurogym.envs.hierarchicalreasoning:HierarchicalReasoning',
-    'MatchingPenny-v0':
-        'neurogym.envs.matchingpenny:MatchingPenny',
-    'MotorTiming-v0':
-        'neurogym.envs.readysetgo:MotorTiming',
-    'MultiSensoryIntegration-v0':
-        'neurogym.envs.multisensory:MultiSensoryIntegration',
-    'Bandit-v0':
-        'neurogym.envs.bandit:Bandit',
-    'PerceptualDecisionMakingDelayResponse-v0':
-        'neurogym.envs.perceptualdecisionmaking:PerceptualDecisionMakingDelayResponse',
-    'NAltPerceptualDecisionMaking-v0':
-        'neurogym.envs.nalt_perceptualdecisionmaking:nalt_PerceptualDecisionMaking',
-    # 'Combine-v0': 'neurogym.envs.combine:combine',
-    # 'IBL-v0': 'neurogym.envs.ibl:IBL',
-    # 'MemoryRecall-v0': 'neurogym.envs.memoryrecall:MemoryRecall',
-    'Reaching1D-v0':
-        'neurogym.envs.reaching:Reaching1D',
-    'Reaching1DWithSelfDistraction-v0':
-        'neurogym.envs.reaching:Reaching1DWithSelfDistraction',
-    'AntiReach-v0':
-        'neurogym.envs.antireach:AntiReach',
-    'DelayMatchSampleDistractor1D-v0':
-        'neurogym.envs.delaymatchsample:DelayMatchSampleDistractor1D',
-    'IntervalDiscrimination-v0':
-        'neurogym.envs.intervaldiscrimination:IntervalDiscrimination',
-    'AngleReproduction-v0':
-        'neurogym.envs.anglereproduction:AngleReproduction',
-    'Detection-v0':
-        'neurogym.envs.detection:Detection',
-    'ReachingDelayResponse-v0':
-        'neurogym.envs.reachingdelayresponse:ReachingDelayResponse',
-    'CVLearning-v0':
-        'neurogym.envs.cv_learning:CVLearning',
-    'ChangingEnvironment-v0':
-        'neurogym.envs.changingenvironment:ChangingEnvironment',
-    'ProbabilisticReasoning-v0':
-        'neurogym.envs.weatherprediction:ProbabilisticReasoning',
-    'DualDelayMatchSample-v0':
-        'neurogym.envs.dualdelaymatchsample:DualDelayMatchSample',
-    'PulseDecisionMaking-v0':
-        'neurogym.envs.perceptualdecisionmaking:PulseDecisionMaking',
-    'Nothing-v0':
-        'neurogym.envs.nothing:Nothing',
-    'Pneumostomeopening-v0':
-        'neurogym.envs.pneumostomeopening:Pneumostomeopening',
-    'nalt_ConditionalVisuomotor-v0':\
-        'neurogym.envs.nalt_ConditionalVisuomotor:nalt_ConditionalVisuomotor'
-}
-
-ALL_PSYCHOPY_ENVS = {
-    'psychopy.RandomDotMotion-v0':
-        'neurogym.envs.psychopy.perceptualdecisionmaking:RandomDotMotion',
-    'psychopy.VisualSearch-v0':
-        'neurogym.envs.psychopy.visualsearch:VisualSearch',
-    'psychopy.spatialsuppressmotion-v0':
-        'neurogym.envs.psychopy.spatialsuppressmotion:SpatialSuppressMotion',
-}
-
-
-# Automatically register all tasks in collections
-def _get_collection_envs():
-    """Register collection tasks in collections folder.
-
-    Each environment is named collection_name.env_name-v0
-    """
-    derived_envs = {}
-    collection_libs = ['perceptualdecisionmaking', 'yang19', 'priors']
-    for l in collection_libs:
-        lib = 'neurogym.envs.collections.' + l
-        module = importlib.import_module(lib)
-        envs = [name for name, val in getmembers(module) if isfunction(val) or isclass(val)]
-        envs = [env for env in envs if env[0] != '_']  # ignore private members
-        # TODO: check is instance gym.env
-        env_dict = {l+'.'+env+'-v0': lib + ':' + env for env in envs}
-        valid_envs = get_collection(l)
-        derived_envs.update({key: env_dict[key] for key in valid_envs})
-    return derived_envs
-
-
-ALL_COLLECTIONS_ENVS = _get_collection_envs()
-
-ALL_ENVS = {
-    **ALL_NATIVE_ENVS, **ALL_PSYCHOPY_ENVS
-}
-
-ALL_EXTENDED_ENVS = {**ALL_ENVS, **ALL_COLLECTIONS_ENVS}
-
-
-def all_envs(tag=None, psychopy=False, collections=False):
-    """Return a list of all envs in neurogym."""
-    envs = ALL_NATIVE_ENVS.copy()
-    if psychopy:
-        envs.update(ALL_PSYCHOPY_ENVS)
-    if collections:
-        envs.update(ALL_COLLECTIONS_ENVS)
-    env_list = sorted(list(envs.keys()))
-    if tag is None:
-        return env_list
-    else:
-        if not isinstance(tag, str):
-            raise ValueError('tag must be str, but got ', type(tag))
-
-        new_env_list = list()
-        for env in env_list:
-            from_, class_ = envs[env].split(':')
-            imported = getattr(__import__(from_, fromlist=[class_]), class_)
-            env_tag = imported.metadata.get('tags', [])
-            if tag in env_tag:
-                new_env_list.append(env)
-        return new_env_list
-
-
-_all_gym_envs = [env.id for env in gym.envs.registry.all()]
-for env_id, entry_point in ALL_EXTENDED_ENVS.items():
-    if env_id not in _all_gym_envs:
-        register(id=env_id, entry_point=entry_point)
-
-
-def all_tags():
-    return ['confidence', 'context dependent', 'continuous action space', 'delayed response', 'go-no-go',
-            'motor', 'multidimensional action space', 'n-alternative', 'perceptual', 'reaction time',
-            'steps action space', 'supervised', 'timing', 'two-alternative', 'value-based', 'working memory']
-
-
-__all__ = ['multisensory']
-=======
-"""Neurogym environments."""
->>>>>>> ee3e3f34
+"""Neurogym environments."""